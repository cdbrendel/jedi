"""
Evaluation of Python code in |jedi| is based on three assumptions:

* The code uses as least side effects as possible. Jedi understands certain
  list/tuple/set modifications, but there's no guarantee that Jedi detects
  everything (list.append in different modules for example).
* No magic is being used:

  - metaclasses
  - ``setattr()`` / ``__import__()``
  - writing to ``globals()``, ``locals()``, ``object.__dict__``
* The programmer is not a total dick, e.g. like `this
  <https://github.com/davidhalter/jedi/issues/24>`_ :-)

The actual algorithm is based on a principle called lazy evaluation. If you
don't know about it, google it.  That said, the typical entry point for static
analysis is calling ``eval_statement``. There's separate logic for
autocompletion in the API, the evaluator is all about evaluating an expression.

Now you need to understand what follows after ``eval_statement``. Let's
make an example::

    import datetime
    datetime.date.toda# <-- cursor here

First of all, this module doesn't care about completion. It really just cares
about ``datetime.date``. At the end of the procedure ``eval_statement`` will
return the ``date`` class.

To *visualize* this (simplified):

- ``Evaluator.eval_statement`` doesn't do much, because there's no assignment.
- ``Evaluator.eval_element`` cares for resolving the dotted path
- ``Evaluator.find_types`` searches for global definitions of datetime, which
  it finds in the definition of an import, by scanning the syntax tree.
- Using the import logic, the datetime module is found.
- Now ``find_types`` is called again by ``eval_element`` to find ``date``
  inside the datetime module.

Now what would happen if we wanted ``datetime.date.foo.bar``? Two more
calls to ``find_types``. However the second call would be ignored, because the
first one would return nothing (there's no foo attribute in ``date``).

What if the import would contain another ``ExprStmt`` like this::

    from foo import bar
    Date = bar.baz

Well... You get it. Just another ``eval_statement`` recursion. It's really
easy. Python can obviously get way more complicated then this. To understand
tuple assignments, list comprehensions and everything else, a lot more code had
to be written.

Jedi has been tested very well, so you can just start modifying code. It's best
to write your own test first for your "new" feature. Don't be scared of
breaking stuff. As long as the tests pass, you're most likely to be fine.

I need to mention now that lazy evaluation is really good because it
only *evaluates* what needs to be *evaluated*. All the statements and modules
that are not used are just being ignored.
"""

import copy
import sys

from jedi.parser import tree
from jedi import debug
from jedi.common import unite
from jedi.evaluate import representation as er
from jedi.evaluate import imports
from jedi.evaluate import recursion
from jedi.evaluate import iterable
from jedi.evaluate.cache import memoize_default
from jedi.evaluate import stdlib
from jedi.evaluate import finder
from jedi.evaluate import compiled
from jedi.evaluate import precedence
from jedi.evaluate import param
from jedi.evaluate import helpers
from jedi.evaluate.filters import TreeNameDefinition
from jedi.evaluate.instance import AnonymousInstance, BoundMethod


class Evaluator(object):
    def __init__(self, grammar, sys_path=None):
        self.grammar = grammar
        self.memoize_cache = {}  # for memoize decorators
        # To memorize modules -> equals `sys.modules`.
        self.modules = {}  # like `sys.modules`.
        self.compiled_cache = {}  # see `evaluate.compiled.create()`
        self.mixed_cache = {}  # see `evaluate.compiled.mixed.create()`
        self.analysis = []
        self.dynamic_params_depth = 0
        self.is_analysis = False
        self.python_version = sys.version_info[:2]

        if sys_path is None:
            sys_path = sys.path
        self.sys_path = copy.copy(sys_path)
        try:
            self.sys_path.remove('')
        except ValueError:
            pass

        self.reset_recursion_limitations()

        # Constants
        self.BUILTINS = compiled.get_special_object(self, 'BUILTINS')

    def reset_recursion_limitations(self):
        self.recursion_detector = recursion.RecursionDetector()
        self.execution_recursion_detector = recursion.ExecutionRecursionDetector(self)

    def find_types(self, context, name_or_str, name_context, position=None,
                   search_global=False, is_goto=False):
        """
        This is the search function. The most important part to debug.
        `remove_statements` and `filter_statements` really are the core part of
        this completion.

        :param position: Position of the last statement -> tuple of line, column
        :return: List of Names. Their parents are the types.
        """
        f = finder.NameFinder(self, context, name_context, name_or_str, position)
        filters = f.get_filters(search_global)
        if is_goto:
            return f.filter_name(filters)
        return f.find(filters, attribute_lookup=not search_global)

    #@memoize_default(default=[], evaluator_is_first_arg=True)
    @debug.increase_indent
    def eval_statement(self, context, stmt, seek_name=None):
        """
        The starting point of the completion. A statement always owns a call
        list, which are the calls, that a statement does. In case multiple
        names are defined in the statement, `seek_name` returns the result for
        this name.

        :param stmt: A `tree.ExprStmt`.
        """
        debug.dbg('eval_statement %s (%s)', stmt, seek_name)
        rhs = stmt.get_rhs()
        types = self.eval_element(context, rhs)

        if seek_name:
            types = finder.check_tuple_assignments(self, types, seek_name)

        first_operation = stmt.first_operation()
        if first_operation not in ('=', None):
            # `=` is always the last character in aug assignments -> -1
            operator = copy.copy(first_operation)
            operator.value = operator.value[:-1]
            name = str(stmt.get_defined_names()[0])
            left = context.py__getattribute__(
                name, position=stmt.start_pos, search_global=True)

            for_stmt = stmt.get_parent_until(tree.ForStmt)
            if isinstance(for_stmt, tree.ForStmt) and types \
                    and for_stmt.defines_one_name():
                # Iterate through result and add the values, that's possible
                # only in for loops without clutter, because they are
                # predictable. Also only do it, if the variable is not a tuple.
                node = for_stmt.get_input_node()
                for_iterables = self.eval_element(context, node)
                ordered = list(iterable.py__iter__(self, for_iterables, node))

                for lazy_context in ordered:
                    dct = {str(for_stmt.children[1]): lazy_context.infer()}
                    with helpers.predefine_names(context, for_stmt, dct):
                        t = self.eval_element(context, rhs)
                        left = precedence.calculate(self, context, left, operator, t)
                types = left
            else:
                types = precedence.calculate(self, context, left, operator, types)
        debug.dbg('eval_statement result %s', types)
        return types

    def eval_element(self, context, element):
        if isinstance(context, iterable.CompForContext):
            return self._eval_element_not_cached(context, element)

        if_stmt = element
        while if_stmt is not None:
            if_stmt = if_stmt.parent
            if if_stmt.type in ('if_stmt', 'for_stmt'):
                break
            if if_stmt.is_scope():
                if_stmt = None
                break
        predefined_if_name_dict = context.predefined_names.get(if_stmt)
        if predefined_if_name_dict is None and if_stmt and if_stmt.type == 'if_stmt':
            if_stmt_test = if_stmt.children[1]
            name_dicts = [{}]
            # If we already did a check, we don't want to do it again -> If
            # context.predefined_names is filled, we stop.
            # We don't want to check the if stmt itself, it's just about
            # the content.
            if element.start_pos > if_stmt_test.end_pos:
                # Now we need to check if the names in the if_stmt match the
                # names in the suite.
                if_names = helpers.get_names_of_node(if_stmt_test)
                element_names = helpers.get_names_of_node(element)
                str_element_names = [str(e) for e in element_names]
                if any(str(i) in str_element_names for i in if_names):
                    for if_name in if_names:
                        definitions = self.goto_definitions(context, if_name)
                        # Every name that has multiple different definitions
                        # causes the complexity to rise. The complexity should
                        # never fall below 1.
                        if len(definitions) > 1:
                            if len(name_dicts) * len(definitions) > 16:
                                debug.dbg('Too many options for if branch evaluation %s.', if_stmt)
                                # There's only a certain amount of branches
                                # Jedi can evaluate, otherwise it will take to
                                # long.
                                name_dicts = [{}]
                                break

                            original_name_dicts = list(name_dicts)
                            name_dicts = []
                            for definition in definitions:
                                new_name_dicts = list(original_name_dicts)
                                for i, name_dict in enumerate(new_name_dicts):
                                    new_name_dicts[i] = name_dict.copy()
                                    new_name_dicts[i][str(if_name)] = set([definition])

                                name_dicts += new_name_dicts
                        else:
                            for name_dict in name_dicts:
                                name_dict[str(if_name)] = definitions
            if len(name_dicts) > 1:
                result = set()
                for name_dict in name_dicts:
                    with helpers.predefine_names(context, if_stmt, name_dict):
                        result |= self._eval_element_not_cached(context, element)
                return result
            else:
                return self._eval_element_if_evaluated(context, element)
                return self._eval_element_cached(context, element)
        else:
            if predefined_if_name_dict:
                return self._eval_element_not_cached(context, element)
            else:
                return self._eval_element_if_evaluated(context, element)
                return self._eval_element_cached(context, element)

    def _eval_element_if_evaluated(self, context, element):
        """
        TODO This function is temporary: Merge with eval_element.
        """
        parent = element
        while parent is not None:
            parent = parent.parent
            predefined_if_name_dict = context.predefined_names.get(parent)
            if predefined_if_name_dict is not None:
                return self._eval_element_not_cached(context, element)
        return self._eval_element_cached(context, element)

    @memoize_default(default=set(), evaluator_is_first_arg=True)
    def _eval_element_cached(self, context, element):
        return self._eval_element_not_cached(context, element)

    @debug.increase_indent
    def _eval_element_not_cached(self, context, element):
        debug.dbg('eval_element %s@%s', element, element.start_pos)
        types = set()
        if isinstance(element, (tree.Name, tree.Literal)) or tree.is_node(element, 'atom'):
            types = self._eval_atom(context, element)
        elif isinstance(element, tree.Keyword):
            # For False/True/None
            if element.value in ('False', 'True', 'None'):
                types.add(compiled.builtin_from_name(self, element.value))
            # else: print e.g. could be evaluated like this in Python 2.7
        elif isinstance(element, tree.Lambda):
            types = set([er.FunctionContext(self, context, element)])
        elif element.type == 'expr_stmt':
            types = self.eval_statement(context, element)
        elif element.type in ('power', 'atom_expr'):
            types = self._eval_atom(context, element.children[0])
            for trailer in element.children[1:]:
                if trailer == '**':  # has a power operation.
                    right = self.eval_element(context, element.children[2])
                    types = set(precedence.calculate(self, context, types, trailer, right))
                    break
                types = self.eval_trailer(context, types, trailer)
        elif element.type in ('testlist_star_expr', 'testlist',):
            # The implicit tuple in statements.
            types = set([iterable.SequenceLiteralContext(self, context, element)])
        elif element.type in ('not_test', 'factor'):
            types = self.eval_element(context, element.children[-1])
            for operator in element.children[:-1]:
                types = set(precedence.factor_calculate(self, types, operator))
        elif element.type == 'test':
            # `x if foo else y` case.
            types = (self.eval_element(context, element.children[0]) |
                     self.eval_element(context, element.children[-1]))
        elif element.type == 'operator':
            # Must be an ellipsis, other operators are not evaluated.
            assert element.value == '...'
            types = set([compiled.create(self, Ellipsis)])
        elif element.type == 'dotted_name':
            types = self._eval_atom(context, element.children[0])
            for next_name in element.children[2::2]:
                # TODO add search_global=True?
                types = unite(
                    typ.py__getattribute__(next_name, name_context=context)
                    for typ in types
                )
            types = types
        elif element.type == 'eval_input':
            types = self._eval_element_not_cached(context, element.children[0])
        else:
            types = precedence.calculate_children(self, context, element.children)
        debug.dbg('eval_element result %s', types)
        return types

    def _eval_atom(self, context, atom):
        """
        Basically to process ``atom`` nodes. The parser sometimes doesn't
        generate the node (because it has just one child). In that case an atom
        might be a name or a literal as well.
        """
        if isinstance(atom, tree.Name):
            # This is the first global lookup.
            stmt = atom.get_definition()
            if isinstance(stmt, tree.CompFor):
                stmt = stmt.get_parent_until((tree.ClassOrFunc, tree.ExprStmt))
            if stmt.type != 'expr_stmt':
                # We only need to adjust the start_pos for statements, because
                # there the name cannot be used.
                stmt = atom
            return context.py__getattribute__(
                name_or_str=atom,
                position=stmt.start_pos,
                search_global=True
            )
        elif isinstance(atom, tree.Literal):
            return set([compiled.create(self, atom.eval())])
        else:
            c = atom.children
            if c[0].type == 'string':
                # Will be one string.
                types = self._eval_atom(context, c[0])
                for string in c[1:]:
                    right = self._eval_atom(context, string)
                    types = precedence.calculate(self, context, types, '+', right)
                return types
            # Parentheses without commas are not tuples.
            elif c[0] == '(' and not len(c) == 2 \
                    and not(tree.is_node(c[1], 'testlist_comp') and
                            len(c[1].children) > 1):
                return self.eval_element(context, c[1])

            try:
                comp_for = c[1].children[1]
            except (IndexError, AttributeError):
                pass
            else:
                if comp_for == ':':
                    # Dict comprehensions have a colon at the 3rd index.
                    try:
                        comp_for = c[1].children[3]
                    except IndexError:
                        pass

                if comp_for.type == 'comp_for':
                    return set([iterable.Comprehension.from_atom(self, context, atom)])

            # It's a dict/list/tuple literal.
            array_node = c[1]
            try:
                array_node_c = array_node.children
            except AttributeError:
                array_node_c = []
            if c[0] == '{' and (array_node == '}' or ':' in array_node_c):
                context = iterable.DictLiteralContext(self, context, atom)
            else:
                context = iterable.SequenceLiteralContext(self, context, atom)
            return set([context])

    def eval_trailer(self, context, types, trailer):
        trailer_op, node = trailer.children[:2]
        if node == ')':  # `arglist` is optional.
            node = ()

        new_types = set()
        if trailer_op == '[':
            new_types |= iterable.py__getitem__(self, context, types, trailer)
        else:
            for typ in types:
                debug.dbg('eval_trailer: %s in scope %s', trailer, typ)
                if trailer_op == '.':
                    new_types |= typ.py__getattribute__(
                        name_context=context,
                        name_or_str=node
                    )
                elif trailer_op == '(':
                    arguments = param.TreeArguments(self, context, node, trailer)
                    new_types |= self.execute(typ, arguments)
        return new_types

    @debug.increase_indent
    def execute(self, obj, arguments):
        if not isinstance(arguments, param.AbstractArguments):
            raise NotImplementedError
            arguments = param.Arguments(self, arguments)

        if self.is_analysis:
            arguments.eval_all()

        debug.dbg('execute: %s %s', obj, arguments)
        try:
            # Some stdlib functions like super(), namedtuple(), etc. have been
            # hard-coded in Jedi to support them.
            return stdlib.execute(self, obj, arguments)
        except stdlib.NotInStdLib:
            pass

        try:
            func = obj.py__call__
        except AttributeError:
            debug.warning("no execution possible %s", obj)
            return set()
        else:
            types = func(arguments)
            debug.dbg('execute result: %s in %s', types, obj)
            return types

    def goto_definitions(self, context, name):
        def_ = name.get_definition()
        is_simple_name = name.parent.type not in ('power', 'trailer')
        if is_simple_name:
<<<<<<< HEAD
            if name.parent.type == 'classdef':
                return [er.ClassContext(self, name.parent, context)]
            elif name.parent.type == 'funcdef':
                return [er.FunctionContext(self, context, name.parent)]
            elif name.parent.type == 'file_input':
                raise NotImplementedError
=======
            if name.parent.type == 'classdef' and name.parent.name == name:
                return [self.wrap(name.parent)]
            if name.parent.type in ('file_input', 'funcdef'):
                return [self.wrap(name.parent)]
>>>>>>> f05c0714
            if def_.type == 'expr_stmt' and name in def_.get_defined_names():
                return self.eval_statement(context, def_, name)
            elif def_.type == 'for_stmt':
                container_types = self.eval_element(context, def_.children[3])
                for_types = iterable.py__iter__types(self, container_types, def_.children[3])
                return finder.check_tuple_assignments(self, for_types, name)
            elif def_.type in ('import_from', 'import_name'):
                return imports.infer_import(context, name)

        return helpers.evaluate_call_of_leaf(context, name)

    def goto(self, context, name):
        stmt = name.get_definition()
        par = name.parent
        if par.type == 'argument' and par.children[1] == '=' and par.children[0] == name:
            # Named param goto.
            trailer = par.parent
            if trailer.type == 'arglist':
                trailer = trailer.parent
            if trailer.type != 'classdef':
                if trailer.type == 'decorator':
                    types = self.eval_element(context, trailer.children[1])
                else:
                    i = trailer.parent.children.index(trailer)
                    to_evaluate = trailer.parent.children[:i]
                    types = self.eval_element(context, to_evaluate[0])
                    for trailer in to_evaluate[1:]:
                        types = self.eval_trailer(context, types, trailer)
                param_names = []
                for typ in types:
                    try:
                        get_param_names = typ.get_param_names
                    except AttributeError:
                        pass
                    else:
                        for param_name in get_param_names():
                            if param_name.string_name == name.value:
                                param_names.append(param_name)
                return param_names
        elif isinstance(par, tree.ExprStmt) and name in par.get_defined_names():
            # Only take the parent, because if it's more complicated than just
            # a name it's something you can "goto" again.
            return [TreeNameDefinition(context, name)]
        elif isinstance(par, (tree.Param, tree.Function, tree.Class)) and par.name is name:
            return [TreeNameDefinition(context, name)]
        elif isinstance(stmt, tree.Import):
            module_names = imports.infer_import(context, name, is_goto=True)
            return module_names
        elif par.type == 'dotted_name':  # Is a decorator.
            index = par.children.index(name)
            if index > 0:
                new_dotted = helpers.deep_ast_copy(par)
                new_dotted.children[index - 1:] = []
                values = self.eval_element(context, new_dotted)
                return unite(
                    value.py__getattribute__(name, name_context=context, is_goto=True)
                    for value in values
                )

        if tree.is_node(par, 'trailer') and par.children[0] == '.':
            values = helpers.evaluate_call_of_leaf(context, name, cut_own_trailer=True)
            return unite(
                value.py__getattribute__(name, name_context=context, is_goto=True)
                for value in values
            )
        else:
            if stmt.type != 'expr_stmt':
                # We only need to adjust the start_pos for statements, because
                # there the name cannot be used.
                stmt = name
            return context.py__getattribute__(
                name,
                position=stmt.start_pos,
                search_global=True, is_goto=True
            )

    def create_context(self, base_context, node, node_is_context=False):
        def parent_scope(node):
            while True:
                node = node.parent

                if node.is_scope():
                    return node
                elif node.type in ('argument', 'testlist_comp'):
                    if node.children[1].type == 'comp_for':
                        return node.children[1]
                elif node.type == 'dictorsetmaker':
                    for n in node.children[1:4]:
                        # In dictionaries it can be pretty much anything.
                        if node.children[1].type == 'comp_for':
                            return node

        def from_scope_node(scope_node, child_is_funcdef=None, is_nested=True):
            if scope_node == base_node:
                return base_context

            is_funcdef = scope_node.type in ('funcdef', 'lambda')
            parent_scope = scope_node.get_parent_scope()
            parent_context = from_scope_node(parent_scope, child_is_funcdef=is_funcdef)

            if is_funcdef:
                if isinstance(parent_context, AnonymousInstance):
                    func = BoundMethod(
                        self, parent_context, parent_context.class_context,
                        parent_context.parent_context, scope_node
                    )
                else:
                    func = er.FunctionContext(
                        self,
                        parent_context,
                        scope_node
                    )
                if is_nested:
                    return func.get_function_execution()
                return func
            elif scope_node.type == 'classdef':
                class_context = er.ClassContext(self, scope_node, parent_context)
                if child_is_funcdef:
                    # anonymous instance
                    return AnonymousInstance(self, parent_context, class_context)
                else:
                    return class_context
            elif scope_node.type == 'comp_for':
                return iterable.CompForContext.from_comp_for(parent_context, scope_node)
            raise Exception("There's a scope that was not managed.")

        base_node = base_context.get_node()

        if node_is_context and node.is_scope():
            scope_node = node
        else:
            if node.parent.type in ('funcdef', 'classdef'):
                # When we're on class/function names/leafs that define the
                # object itself and not its contents.
                node = node.parent
            scope_node = parent_scope(node)
        return from_scope_node(scope_node, is_nested=not node_is_context)<|MERGE_RESOLUTION|>--- conflicted
+++ resolved
@@ -430,19 +430,12 @@
         def_ = name.get_definition()
         is_simple_name = name.parent.type not in ('power', 'trailer')
         if is_simple_name:
-<<<<<<< HEAD
-            if name.parent.type == 'classdef':
+            if name.parent.type == 'classdef' and name.parent.name == name:
                 return [er.ClassContext(self, name.parent, context)]
             elif name.parent.type == 'funcdef':
                 return [er.FunctionContext(self, context, name.parent)]
             elif name.parent.type == 'file_input':
                 raise NotImplementedError
-=======
-            if name.parent.type == 'classdef' and name.parent.name == name:
-                return [self.wrap(name.parent)]
-            if name.parent.type in ('file_input', 'funcdef'):
-                return [self.wrap(name.parent)]
->>>>>>> f05c0714
             if def_.type == 'expr_stmt' and name in def_.get_defined_names():
                 return self.eval_statement(context, def_, name)
             elif def_.type == 'for_stmt':
