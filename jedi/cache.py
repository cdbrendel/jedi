--- conflicted
+++ resolved
@@ -231,11 +231,7 @@
 
 class ParserPickling(object):
 
-<<<<<<< HEAD
-    version = 20
-=======
-    version = 14
->>>>>>> 07d0a43f
+    version = 21
     """
     Version number (integer) for file system cache.
 
